--- conflicted
+++ resolved
@@ -20,11 +20,7 @@
  */
 
 $string['pluginname'] = 'OpenID Connect';
-<<<<<<< HEAD
-$string['auth_oidcdescription'] = 'Le plug-in OpenID Connect propose une fonctionnalité SSO avec des fournisseurs d\'identité configurables.';
-=======
 $string['auth_oidcdescription'] = 'Le plug-in OpenID Connect fournit une fonctionnalité SSO avec des fournisseurs d\'identité configurables.';
->>>>>>> c216b7ec
 
 $string['cfg_authendpoint_key'] = 'Point d\'accès d\'autorisation';
 $string['cfg_authendpoint_desc'] = 'URI du point d\'accès d\'autorisation de votre fournisseur d\'identité à utiliser.';
@@ -34,11 +30,7 @@
 $string['cfg_clientid_desc'] = 'Votre ID client enregistré sur le fournisseur d\'identité.';
 $string['cfg_clientsecret_key'] = 'Secret client';
 $string['cfg_clientsecret_desc'] = 'Votre secret client enregistré sur le fournisseur d\'identité. Sur certains fournisseurs, il est également appelé clé.';
-<<<<<<< HEAD
-$string['cfg_domainhint_key'] = 'Domaine de l\'utilisateur (Domain Hint)';
-=======
 $string['cfg_domainhint_key'] = 'Domaine de l\'utilisateur';
->>>>>>> c216b7ec
 $string['cfg_domainhint_desc'] = 'Lorsque la méthode d\'authentification "Demande d\'autorisation" est utilisée, passez cette valeur pour le paramètre "domain_hint". "domain_hint" est utilisé par certains fournisseurs OpenID Connect pour rendre le processus de connection plus simple pour les utilisateurs. Vérifiez avec votre fournisseur s\'il supporte ce paramètre.';
 $string['cfg_err_invalidauthendpoint'] = 'Point d\'accès d\'autorisation non valide';
 $string['cfg_err_invalidtokenendpoint'] = 'Point d\'accès de jeton non valide';
@@ -79,11 +71,7 @@
 $string['cfg_tokenendpoint_key'] = 'Point d\'accès de jeton';
 $string['cfg_tokenendpoint_desc'] = 'URI du point d\'accès de jeton de votre fournisseur d\'identité à utiliser.';
 $string['cfg_userrestrictions_key'] = 'Restrictions utilisateur';
-<<<<<<< HEAD
-$string['cfg_userrestrictions_desc'] = 'Ne permettre qu\'aux utilisateurs correspondant à certains critères de se connecter.<br /><b>Comment utiliser les restrictions d\'utilisateurs : </b> <ul><li>Entrez une <a href="https://fr.wikipedia.org/wiki/Expression_r%C3%A9guli%C3%A8re">expression régulière</a> correspondant aux noms d\'utilisateurs des utilisateurs que vous souhaitez permettre.</li><li>Entrez une expression par ligne</li><li>Si vous entrez plusieurs expressions, l\'utilisateur sera autorisé s\'il correspond à N\'IMPORTE LAQUELLE des expressions.</li><li>Le caractère "/" doit être précédé de "\".</li><li>Si vous n\'entrez aucune restriction ci-dessus, tous les utilisateurs pouvant se connecter au fournisseur OpenID Connect seront acceptés par Moodle.</li><li>Tout utilisateur ne correspondant à aucune des expressions entrées ne pourra pas se connecter à l\'aide d\'OpenID Connect.</li></ul>';
-=======
 $string['cfg_userrestrictions_desc'] = 'Ne permettre qu\'aux utilisateurs correspondant à certains critères de se connecter.<br /><b>Comment utiliser les restrictions d\'utilisateurs : </b> <ul><li>Entrez une <a href="https://fr.wikipedia.org/wiki/Expression_r%C3%A9guli%C3%A8re">expression régulière</a> correspondant aux noms d\'utilisateurs des utilisateurs que vous souhaitez autoriser.</li><li>Entrez une expression par ligne</li><li>Si vous entrez plusieurs expressions, l\'utilisateur sera autorisé s\'il correspond à N\'IMPORTE LAQUELLE des expressions.</li><li>Le caractère "/" doit être précédé de "\".</li><li>Si vous n\'entrez aucune restriction ci-dessus, tous les utilisateurs pouvant se connecter au fournisseur OpenID Connect seront acceptés par Moodle.</li><li>Tout utilisateur ne correspondant à aucune des expressions entrées ne pourra pas se connecter à l\'aide d\'OpenID Connect.</li></ul>';
->>>>>>> c216b7ec
 $string['event_debug'] = 'Message de débogage';
 
 $string['errorauthdisconnectemptypassword'] = 'Le mot de passe ne peut pas être vide';
@@ -93,17 +81,10 @@
 $string['errorauthdisconnectinvalidmethod'] = 'Méthode de connexion non valide reçue.';
 $string['errorauthdisconnectifmanual'] = 'Si vous utilisez la méthode de connexion manuelle, saisissez les informations d\'identification ci-dessous.';
 $string['errorauthgeneral'] = 'Il y a eu un problème lors de votre connexion. Veuillez contacter votre administrateur pour de l\'aide.';
-<<<<<<< HEAD
-$string['errorauthinvalididtoken'] = 'id_token non valide reçu.';
-$string['errorauthloginfailednouser'] = 'Connexion non valide : utilisateur introuvable dans Moodle.';
-$string['errorauthnoauthcode'] = 'Code d\'authentification non reçu.';
-$string['errorauthnocreds'] = 'Configurez les informations d\'identification client OpenID Connect.';
-=======
 $string['errorauthinvalididtoken'] = 'id_token reçu non valide.';
 $string['errorauthloginfailednouser'] = 'Connexion non valide : utilisateur introuvable dans Moodle. Si le paramètre "authpreventaccountcreation" est activé sur ce site, cela peut signifier que vous avez besoin d\'un administrateur pour vous créer un compte.';
 $string['errorauthnoauthcode'] = 'Code d\'authentification non reçu. Les journaux d\'erreurs peuvent contenir plus d\'informations.';
 $string['errorauthnocreds'] = 'Configurez les informations d\'identification du client OpenID Connect.';
->>>>>>> c216b7ec
 $string['errorauthnoendpoints'] = 'Configurez les points d\'accès du serveur OpenID Connect.';
 $string['errorauthnohttpclient'] = 'Définissez un client HTTP.';
 $string['errorauthnoidtoken'] = 'Jeton OpenID Connect id_token non reçu.';
@@ -117,11 +98,7 @@
 $string['errorjwtinvalidheader'] = 'En-tête JWT non valide';
 $string['errorjwtmalformed'] = 'JWT malformé reçu.';
 $string['errorjwtunsupportedalg'] = 'JWS Alg ou JWE non pris en charge';
-<<<<<<< HEAD
-$string['errorlogintoconnectedaccount'] = 'Cet utilisateur Office 365 est associé à un utilisateur Moodle, mais la connexion via OpenID Connect n\'est pas activée cet utilisateur Moodle. Veuillez vous connecter à Moodle en utilisant la méthode d\'authentification définie dans le compte de l\'utilisateur afin d\'utiliser les fonctionnalités Office 365';
-=======
 $string['errorlogintoconnectedaccount'] = 'Cet utilisateur Office 365 est associé à un utilisateur Moodle, mais la connexion via OpenID Connect n\'est pas activée pour cet utilisateur Moodle. Veuillez vous connecter à Moodle en utilisant la méthode d\'authentification définie dans le compte de l\'utilisateur afin d\'utiliser les fonctionnalités Office 365';
->>>>>>> c216b7ec
 $string['erroroidcnotenabled'] = 'Le plug-in d\'authentification OpenID Connect n\'est pas activé.';
 $string['errornodisconnectionauthmethod'] = 'Déconnexion impossible en l\'absence de plug-in d\'autorisation activé vers lequel se rabattre (soit la méthode de connexion précédente de l\'utilisateur, soit la méthode de connexion manuelle).';
 $string['erroroidcclientinvalidendpoint'] = 'URI du point d\'accès non valide reçu.';
@@ -131,11 +108,7 @@
 $string['erroroidcclientinsecuretokenendpoint'] = 'Le point d\'accès de jeton doit utiliser SSL/TLS.';
 $string['errorrestricted'] = 'Ce site impose des restrictions quant aux utilisateurs pouvant se connecter avec OpenID Connect. Ces restrictions vous empêchent actuellement de vous connecter.';
 $string['errorucpinvalidaction'] = 'Action non valide reçue.';
-<<<<<<< HEAD
-$string['erroroidccall'] = 'Erreur dans OpenID Connect. Pour plus d\'informations, consultez les historiques.';
-=======
 $string['erroroidccall'] = 'Erreur dans OpenID Connect. Pour plus d\'informations, consultez les journaux d\'erreurs.';
->>>>>>> c216b7ec
 $string['erroroidccall_message'] = 'Erreur dans OpenID Connect : {$a}';
 $string['errorinvalidredirect_message'] = 'L\'URL à laquelle vous tentez de vous rediriger n\'existe pas.';
 
@@ -165,13 +138,8 @@
 $string['privacy:metadata:auth_oidc_token:authcode'] = 'Le code d\'authentification du jeton';
 $string['privacy:metadata:auth_oidc_token:token'] = 'Le jeton';
 $string['privacy:metadata:auth_oidc_token:expiry'] = 'L\'expiration du jeton';
-<<<<<<< HEAD
-$string['privacy:metadata:auth_oidc_token:refreshtoken'] = 'Le jeton de rafraîchissement du jeton';
-$string['privacy:metadata:auth_oidc_token:idtoken'] = 'Le jeton identifiant du jeton';
-=======
 $string['privacy:metadata:auth_oidc_token:refreshtoken'] = 'Le jeton de rafraîchissement';
 $string['privacy:metadata:auth_oidc_token:idtoken'] = 'Le jeton ID';
->>>>>>> c216b7ec
 
 // Dans les chaînes suivantes, $a réfère à un nom personnalisable pour le gestionnaire d'identité. Par exemple, ce pourrait être
 // "Office 365", "OpenID Connect", etc.
